--- conflicted
+++ resolved
@@ -64,16 +64,11 @@
 docker-hub-push: docker
 	docker push $(DOCKER_HUB_REPO):$(VERSION)
 
-<<<<<<< HEAD
-local:
-	$(GO) run cmd/server/main.go -http-addr localhost:2000 $(RUN_ARGS)
-=======
 run:
 	go run cmd/server/main.go -http-addr=localhost:2000 $(RUN_ARGS)
 
 run-test-config:
 	go run cmd/server/main.go -http-addr=localhost:2000 -config-file ./test-connectors.yaml
->>>>>>> b291eb7d
 
 fmt:
 	gofmt -w $(GOFMT_FILES)
